--- conflicted
+++ resolved
@@ -1,50 +1,3 @@
-<<<<<<< HEAD
-"""
-Machine Learning module in python
-=================================
-
-scikits.learn is a Python module integrating classique machine
-learning algorithms in the tightly-nit world of scientific Python
-packages (numpy, scipy, matplotlib).
-
-It aims to provide simple and efficient solutions to learning problems
-that are accessible to everybody and reusable in various contexts:
-machine-learning as a versatile tool for science and engineering.
-
-See http://scikit-learn.sourceforge.net for complete documentation.
-"""
-
-from .base import clone
-
-
-try:
-    from numpy.testing import nosetester
-
-    class NoseTester(nosetester.NoseTester):
-        """ Subclass numpy's NoseTester to add doctests by default
-        """
-
-        def test(self, label='fast', verbose=1, extra_argv=['--exe'],
-                        doctests=True, coverage=False):
-            return super(NoseTester, self).test(label=label, verbose=verbose,
-                                    extra_argv=extra_argv,
-                                    doctests=doctests, coverage=coverage)
-
-    test = NoseTester().test
-    del nosetester
-except:
-    pass
-
-
-__all__ = ['cross_val', 'ball_tree', 'cluster', 'covariance', 'datasets',
-           'decomposition', 'feature_extraction', 'feature_selection',
-           'gaussian_process', 'grid_search', 'hmm', 'lda', 'linear_model',
-           'metrics', 'mixture', 'naive_bayes', 'neighbors', 'pipeline',
-           'preprocessing', 'qda', 'svm', 'test', 'clone', 'pls']
-
-__version__ = '0.8.1'
-=======
 import warnings
 warnings.warn('scikits.learn namespace is deprecated, please use sklearn instead')
-from sklearn import *
->>>>>>> 3f1ea662
+from sklearn import *